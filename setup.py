--- conflicted
+++ resolved
@@ -11,12 +11,8 @@
     history = history_file.read()
 
 requirements = [
-<<<<<<< HEAD
-    'metloom>=0.3.5,<1.0.0',
+    'metloom>=0.3.0,<1.0.0',
     'scipy>=1.7.1,<2.0'
-=======
-    'metloom>=0.3.0,<1.0.0',
->>>>>>> 58782db2
 ]
 
 test_requirements = ['pytest>=3', ]
